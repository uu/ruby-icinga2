--- conflicted
+++ resolved
@@ -1,44 +1,6 @@
 # Icinga2 - Servicegroups
 
 
-<<<<<<< HEAD
-<<<<<<< Updated upstream
-## add
-    add_servicegroup()
-=======
-## add a servicegroup
-    add_servicegroup( params )
->>>>>>> 2e1446a7
-
-**example**
-    @icinga.add_servicegroup(service_group: 'foo', display_name: 'FOO')
-
-## delete a servicegroup
-    delete_servicegroup( params )
-
-**example**
-    @icinga.delete_servicegroup(service_group: 'foo')
-
-
-## checks if the servicegroup exists
-    exists_servicegroup?( service_group )
-
-**example**
-    @icinga.exists_servicegroup?('disk')
-
-
-## list
-
-### named
-    servicegroups( params )
-
-**example**
-    @icinga.servicegroups(service_group: 'disk')
-
-### all
-<<<<<<< HEAD
-    servicegroups()
-=======
 ## <a name="add-servicegroup"></a>add a servicegroup
     add_servicegroup( params )
 
@@ -64,7 +26,6 @@
 
 #### Example
     @icinga.servicegroups
->>>>>>> Stashed changes
 
 
 ## <a name="servicegroup-exists"></a>checks if the servicegroup exists
@@ -75,9 +36,3 @@
 
 
 
-=======
-    servicegroups
-
-**example**
-    @icinga.servicegroups
->>>>>>> 2e1446a7
