--- conflicted
+++ resolved
@@ -1,26 +1,8 @@
 # Icinga2 - Hostgroups
 
 
-<<<<<<< Updated upstream
-## add
-    add_hostgroup( params )
-
-**example**
-    @icinga.add_hostgroup(host_group: 'foo', display_name: 'FOO')
-
-
-## delete
-<<<<<<< HEAD
-    delete_hostgroup()
-=======
 ## <a name="add-hostgroup"></a>add a hostgroup
     add_hostgroup( params )
-=======
-    delete_hostgroup( params )
-
-**example**
-    @icinga.delete_hostgroup(host_group: 'foo')
->>>>>>> 2e1446a7
 
 ### Example
     @icinga.add_hostgroup(host_group: 'foo', display_name: 'FOO')
@@ -31,32 +13,10 @@
 
 ### Example
     @icinga.delete_hostgroup(host_group: 'foo')
->>>>>>> Stashed changes
 
 
 ## <a name="list-hostgroups"></a>list hostgroups
 
-<<<<<<< Updated upstream
-### named
-    hostgroups( params )
-
-**example**
-    @icinga.hostgroups(host_group: 'linux-servers')
-
-### all
-    hostgroups
-
-**example**
-    @icinga.hostgroups
-
-
-## check if the hostgroup exists
-    exists_hostgroup?( hostgroup )
-
-<<<<<<< HEAD
-## check
-    exists_hostgroup()
-=======
 ### list named hostgroup
     hostgroups( params )
 
@@ -74,9 +34,4 @@
     exists_hostgroup?( hostgroup )
 
 ### Example
-    @icinga.exists_hostgroup?('linux-servers')
->>>>>>> Stashed changes
-=======
-**example**
-    @icinga.exists_hostgroup?('linux-servers')
->>>>>>> 2e1446a7
+    @icinga.exists_hostgroup?('linux-servers')