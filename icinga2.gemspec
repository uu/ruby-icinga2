
lib = File.expand_path('../lib', __FILE__)
$LOAD_PATH.unshift(lib) unless $LOAD_PATH.include?(lib)
require 'icinga2/version'

Gem::Specification.new do |s|

  s.name        = 'icinga2'
  s.version     = Icinga2::VERSION
  s.date        = '2017-10-10'
  s.summary     = 'Icinga2 API'
<<<<<<< HEAD
  s.description = 'An enhanced ruby gem to communicate with Icinga2 API'
=======
  s.description = 'An enhanced Ruby gem to communicate with Icinga2 API'
>>>>>>> d7a8638e
  s.authors     = ['Bodo Schulz']
  s.email       = 'bodo@boone-schulz.de'

  s.files       = Dir[
    'README.md',
    'LICENSE',
    'lib/**/*',
    'doc/*',
    'examples/*.rb'
  ]

  s.homepage    = 'https://github.com/bodsch/ruby-icinga2'
  s.license     = 'LGPL-2.1+'

  begin

    if( RUBY_VERSION >= '2.0' )
      s.required_ruby_version = '~> 2.0'
    elsif( RUBY_VERSION <= '2.1' )
      s.required_ruby_version = '~> 2.1'
    elsif( RUBY_VERSION <= '2.2' )
      s.required_ruby_version = '~> 2.2'
    elsif( RUBY_VERSION <= '2.3' )
      s.required_ruby_version = '~> 2.3'
    end

    if( RUBY_VERSION < '2.3' )
      s.add_dependency('ruby_dig', '~> 0')
    end

    if( RUBY_VERSION >= '2.3' )
      s.add_dependency('openssl', '~> 2.0')
    end
  rescue => e
    warn "#{$0}: #{e}"
    exit!
  end

  s.add_dependency('rest-client', '~> 2.0')
  s.add_dependency('json', '~> 2.1')

  s.add_development_dependency('rspec', '~> 0')
  s.add_development_dependency('rspec-nc', '~> 0')
  s.add_development_dependency('guard', '~> 0')
  s.add_development_dependency('guard-rspec', '~> 0')
  s.add_development_dependency('pry', '~> 0')
  s.add_development_dependency('pry-remote', '~> 0')
  s.add_development_dependency('pry-nav', '~> 0')

end<|MERGE_RESOLUTION|>--- conflicted
+++ resolved
@@ -7,13 +7,9 @@
 
   s.name        = 'icinga2'
   s.version     = Icinga2::VERSION
-  s.date        = '2017-10-10'
+  s.date        = '2017-11-16'
   s.summary     = 'Icinga2 API'
-<<<<<<< HEAD
   s.description = 'An enhanced ruby gem to communicate with Icinga2 API'
-=======
-  s.description = 'An enhanced Ruby gem to communicate with Icinga2 API'
->>>>>>> d7a8638e
   s.authors     = ['Bodo Schulz']
   s.email       = 'bodo@boone-schulz.de'
 
