--- conflicted
+++ resolved
@@ -16,12 +16,8 @@
 
 before_install:
   - gem install bundler
-<<<<<<< HEAD
+  - gem update bundler
   - docker pull bodsch/docker-icinga2:1708-35.1
-  - docker run --rm --detach --publish=5665:5665 --env ICINGA_MASTER=icinga2 --env ICINGA_CLUSTER=true --env ICINGA_API_USERS=root:icinga --env DEMO_DATA=true --hostname=icinga2 bodsch/docker-icinga2:1708-35.1
-=======
-  - gem update bundler
-  - docker pull bodsch/docker-icinga2:1708-33.1
   - |
     docker run \
     --rm \
@@ -32,8 +28,7 @@
     --env ICINGA_API_USERS=root:icinga \
     --env DEMO_DATA=true \
     --hostname=icinga2 \
-    bodsch/docker-icinga2:1708-33.1
->>>>>>> 13ee1537
+    bodsch/docker-icinga2:1708-35.1
   - docker ps
   - sleep 20s
 
