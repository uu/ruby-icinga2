--- conflicted
+++ resolved
@@ -17,11 +17,7 @@
 
 ## Requirements
 
-<<<<<<< HEAD
 * ruby version  => 2.1
-=======
-* ruby version  ~> 2.0
->>>>>>> 13ee1537
 * rest-client ~> 2.0
 * openssl ~> 2.0 (only with ruby 2.3)
 * json  ~> 2.1
@@ -164,7 +160,4 @@
 2. Create your feature branch (`git checkout -b my-new-feature`)
 3. Commit your changes (`git commit -am 'Add some feature'`)
 4. Push to the branch (`git push origin my-new-feature`)
-5. Create new Pull Request
-
-
-
+5. Create new Pull Request